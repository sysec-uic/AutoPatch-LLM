--- conflicted
+++ resolved
@@ -1,20 +1,6 @@
 version: '3'
 
 includes:
-<<<<<<< HEAD
- autopatch:
-    taskfile: ./src/Taskfile.yml
-    dir: ./src
- fuzzing-service:
-    taskfile: ./src/fuzzing-service/Taskfile.yml
-    dir: ./src/fuzzing-service
- llm-dispatch:
-    taskfile: ./src/llm-dispatch/Taskfile.yml
-    dir: ./src/llm-dispatch
- patch-evaluation-service:
-   taskfile: ./src/patch-evaluation-service/Taskfile.yml
-   dir: ./src/patch-evaluation-service
-=======
    autopatch:
       taskfile: ./src/Taskfile.yml
       dir: ./src
@@ -27,7 +13,9 @@
    autopatchdatatypes:
       taskfile: ./src/autopatchdatatypes/Taskfile.yml
       dir: ./src/autopatchdatatypes
->>>>>>> c3c4cffc
+   patch-evaluation-service:
+      taskfile: ./src/patch-evaluation-service/Taskfile.yml
+      dir: ./src/patch-evaluation-service
 
 tasks:
    test:
