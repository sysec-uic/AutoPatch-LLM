import asyncio
import base64
import json
import logging
import os
import subprocess
from io import StringIO
from typing import Dict
from unittest import mock

import paho.mqtt.client as mqtt_client
import patch_evaluation_service
import pytest
from autopatchdatatypes import CrashDetail
from patch_eval_config import PatchEvalConfig

# Import the functions and globals
from patch_evaluation_service import (
    compile_file,
    map_cloud_event_as_crash_detail,
    on_consume_crash_detail,
    run_file_async,
    write_crashes_csv,
)


class DummyProcess:
    def __init__(self, returncode=0, stdout=b"output", stderr=b"error"):
        self.returncode = returncode
        self._stdout = stdout
        self._stderr = stderr

    async def communicate(self, input=None):
        return (self._stdout, self._stderr)

    def kill(self):
        self.returncode = -1


def dummy_config_content() -> Dict:
    return {
        "appname": "autopatch.patch-evaluation-service",
        "version": "0.8.0-alpha",
        "logging_config": "/workspace/AutoPatch-LLM/src/patch-evaluation-service/config/dev-logging-config.json",
        "patch_eval_results_full_path": "/workspace/AutoPatch-LLM/src/patch-evaluation-service/data",
        "patched_codes_path": "/workspace/AutoPatch-LLM/src/patch-evaluation-service/patched_codes",
        "executables_full_path": "/workspace/AutoPatch-LLM/src/patch-evaluation-service/bin/executables",
        "compiler_tool_full_path": "/usr/bin/gcc",
        "compiler_warning_flags": "-Wall -Wextra -Wformat -Wshift-overflow -Wcast-align -Wstrict-overflow -fstack-protector-strong",
        "compiler_feature_flags": "-O1 -g -o",
        "compile_timeout": 5,
        "run_timeout": 5,
        "message_broker_host": "mosquitto",
        "message_broker_port": 1883,
        "autopatch_crash_detail_input_topic": "autopatch/crash_detail",
        "autopatch_patch_response_input_topic": "autopatch/patch_response",
        "make_tool_full_path": "/usr/bin/make",
    }


def dummy_PatchEvalConfig() -> PatchEvalConfig:
    dummy_config: Dict = dummy_config_content()
    return PatchEvalConfig(**dummy_config)


@pytest.fixture(autouse=True)
def fake_message_broker_client(monkeypatch):
    class DummyMessageBrokerClient:
        def __init__(self, *args, **kwargs):
            self.client = mock.Mock(spec=mqtt_client.Client)

        def publish(self, topic, message):
            # Optionally, record calls or simply do nothing.
            # self.client.publish(topic, message)
            pass

    monkeypatch.setattr(
        patch_evaluation_service, "MessageBrokerClient", DummyMessageBrokerClient
    )


# # --- Tests for compile_file ---


# A dummy logger to capture logger calls.
class DummyLogger(logging.Logger):
    def __init__(self):
        super().__init__(name="dummy")
        self.messages = []
        self.level = logging.DEBUG

    def info(self, msg):
        self.messages.append(msg)

    def debug(self, msg):  # noqa: A003
        self.messages.append(msg)

    def error(self, msg):
        self.messages.append(msg)

    def log(self, level, msg, *args, **kwargs):  # noqa: A003
        self.messages.append(msg)


@pytest.fixture(autouse=True)
def mock_logger(monkeypatch):
    logger = DummyLogger()
    monkeypatch.setattr("patch_evaluation_service.logger", logger)
    return logger


class DummyResult:
    def __init__(self, stdout: str = "", stderr: str = ""):
        self.stdout = stdout
        self.stderr = stderr
        self.returncode = 0


def test_compile_success(tmp_path, monkeypatch, mock_logger):
    source = tmp_path / "hello.c"
    source.write_text("int main() { return 0; }")
    output_dir = str(tmp_path)
    exec_name = "hello"
    exec_path = os.path.join(output_dir, exec_name)

    # Fake subprocess.run returning a successful result
    dummy = DummyResult(stdout="built", stderr="")

    def fake_run(cmd, stderr, stdout, universal_newlines, timeout, shell):
        expected = f"gcc {source} -Wall -O2 {exec_path}"
        assert cmd == [expected]
        return dummy

    monkeypatch.setattr(subprocess, "run", fake_run)
    monkeypatch.setattr(os.path, "exists", lambda p: p == exec_path)

    result = compile_file(
        source_file_full_path=str(source),
        output_dir_path=output_dir,
        compiler_tool_full_patch="gcc",
        compiler_warning_flags="-Wall",
        compiler_feature_flags="-O2",
        compiler_timeout=10,
    )

    assert result == exec_path
    # Check logged messages
    assert any("Compiled with command" in m for m in mock_logger.messages)
    assert any(
        f"stderr of the compile: {dummy.stderr}" in m for m in mock_logger.messages
    )
    assert any(f"Executable {exec_path} exists." in m for m in mock_logger.messages)


def test_compile_no_executable(tmp_path, monkeypatch, mock_logger):
    source = tmp_path / "prog.c"
    output_dir = str(tmp_path)

    dummy = DummyResult(stdout="", stderr="some error")
    monkeypatch.setattr(subprocess, "run", lambda *args, **kwargs: dummy)
    monkeypatch.setattr(os.path, "exists", lambda p: False)

    result = compile_file(
        source_file_full_path=str(source),
        output_dir_path=output_dir,
        compiler_tool_full_patch="gcc",
        compiler_warning_flags="-Werror",
        compiler_feature_flags="-O3",
        compiler_timeout=5,
    )

    assert result == ""
    assert any("Failed to compile" in m for m in mock_logger.messages)


def test_compile_timeout_exception(tmp_path, monkeypatch, mock_logger):
    source = tmp_path / "timeout.c"
    output_dir = str(tmp_path)

    def fake_run(*args, **kwargs):
        raise subprocess.TimeoutExpired(cmd="gcc", timeout=2)

    monkeypatch.setattr(subprocess, "run", fake_run)
    monkeypatch.setattr(os.path, "exists", lambda p: False)

    result = compile_file(
        source_file_full_path=str(source),
        output_dir_path=output_dir,
        compiler_tool_full_patch="gcc",
        compiler_warning_flags="",
        compiler_feature_flags="",
        compiler_timeout=2,
    )

    assert result == ""
    assert any("An error occurred while compiling" in m for m in mock_logger.messages)


def test_source_basename_edge_cases(tmp_path, monkeypatch, mock_logger):
    source = tmp_path / "Makefile"
    output_dir = str(tmp_path)
    exec_path = os.path.join(output_dir, "Makefile")

    dummy = DummyResult()
    monkeypatch.setattr(subprocess, "run", lambda *args, **kwargs: dummy)
    monkeypatch.setattr(os.path, "exists", lambda p: p == exec_path)

    result = compile_file(
        source_file_full_path=str(source),
        output_dir_path=output_dir,
        compiler_tool_full_patch="cc",
        compiler_warning_flags="",
        compiler_feature_flags="",
        compiler_timeout=1,
    )

    assert result == exec_path


def test_multiple_dots_in_filename(tmp_path, monkeypatch, mock_logger):
    source = tmp_path / "my.cool.program.c"
    output_dir = str(tmp_path)
    exec_path = os.path.join(output_dir, "my")

    dummy = DummyResult()
    monkeypatch.setattr(subprocess, "run", lambda *args, **kwargs: dummy)
    monkeypatch.setattr(os.path, "exists", lambda p: p == exec_path)

    result = compile_file(
        source_file_full_path=str(source),
        output_dir_path=output_dir,
        compiler_tool_full_patch="cc",
        compiler_warning_flags="-W",
        compiler_feature_flags="-std=c11",
        compiler_timeout=3,
    )

    assert result == exec_path


# --- Tests for run_file_async ---


@pytest.mark.asyncio
async def test_run_file_byte_input_async_success(monkeypatch):
    # Assemble

    # Simulate successful execution for byte input on stdin
    dummy_proc = DummyProcess(returncode=0, stdout=b"success", stderr=b"")

    async def fake_create_subprocess_exec(*args, **kwargs):
        return dummy_proc

    monkeypatch.setattr(asyncio, "create_subprocess_exec", fake_create_subprocess_exec)

    # Create a dummy CrashDetail with some base64-encoded crash message.
    message = "dummy crash"
    encoded = base64.b64encode(message.encode()).decode()
    crash_detail = CrashDetail(
        executable_name="dummy_exe", base64_message=encoded, is_input_from_file=True
    )

    crash_detail.is_input_from_file = False

    # Act
    result = await run_file_async(
        "dummy_path", "dummy_exe", crash_detail, "", timeout=5
    )

    # Assert
    assert result == 0


@pytest.mark.asyncio
async def test_run_file_file_input_async_success(monkeypatch):
    # Assemble
    # Simulate successful execution for both file input
    dummy_proc = DummyProcess(returncode=0, stdout=b"success", stderr=b"")

    async def fake_create_subprocess_exec(*args, **kwargs):
        return dummy_proc

    monkeypatch.setattr(asyncio, "create_subprocess_exec", fake_create_subprocess_exec)

    # Create a dummy CrashDetail with some base64-encoded crash message.
    message = "dummy crash"
    encoded = base64.b64encode(message.encode()).decode()
    crash_detail = CrashDetail(
        executable_name="dummy_exe", base64_message=encoded, is_input_from_file=True
    )

    # Act
    result = await run_file_async(
        "dummy_path", "dummy_exe", crash_detail, "dummy_temp_file", timeout=5
    )

    # Assert
    assert result == 0


@pytest.mark.asyncio
@pytest.mark.filterwarnings("ignore::pytest.PytestUnhandledThreadExceptionWarning")
async def test_run_file_async_timeout(monkeypatch):
    # Assemble
    # Create a dummy process that delays its response to trigger a timeout.
    class DummyProcessTimeout:
        def __init__(self):
            self.returncode = None

        async def communicate(self, input=None):
            await asyncio.sleep(2)
            return (b"", b"")

        def kill(self):
            self.returncode = -1

    async def fake_create_subprocess_exec(*args, **kwargs):
        return DummyProcessTimeout()

    monkeypatch.setattr(asyncio, "create_subprocess_exec", fake_create_subprocess_exec)

    message = "dummy crash"
    encoded = base64.b64encode(message.encode()).decode()
    crash_detail = CrashDetail(
        executable_name="dummy_exe", base64_message=encoded, is_input_from_file=False
    )

    # Act
    result = await run_file_async(
        "dummy_path", "dummy_exe", crash_detail, "", timeout=1
    )

    # Assert
    assert result == -1


@pytest.mark.asyncio
async def test_run_file_async_exception(monkeypatch):
    # Assemble
    async def fake_create_subprocess_exec(*args, **kwargs):
        raise Exception("test exception")

    monkeypatch.setattr(asyncio, "create_subprocess_exec", fake_create_subprocess_exec)

    message = "dummy crash"
    encoded = base64.b64encode(message.encode()).decode()
    crash_detail = CrashDetail(
        executable_name="dummy_exe", base64_message=encoded, is_input_from_file=False
    )

    # Act
    result = await run_file_async(
        "dummy_path", "dummy_exe", crash_detail, "", timeout=5
    )

    # Assert
    assert result == -1


@pytest.mark.asyncio
async def test_run_file_async_signal(monkeypatch):
    # Assemble
    # Simulate a process with return code 130, which should yield a signal code 2 (i.e. 130-128).
    dummy_proc = DummyProcess(returncode=130, stdout=b"output", stderr=b"error")

    async def fake_create_subprocess_exec(*args, **kwargs):
        return dummy_proc

    monkeypatch.setattr(asyncio, "create_subprocess_exec", fake_create_subprocess_exec)

    message = "dummy crash"
    encoded = base64.b64encode(message.encode()).decode()
    crash_detail = CrashDetail(
        executable_name="dummy_exe", base64_message=encoded, is_input_from_file=False
    )

    # Act
    result = await run_file_async(
        "dummy_path", "dummy_exe", crash_detail, "", timeout=5
    )

    # Assert
    assert result == 2


# # --- Tests for write_crashes_csv and log_crash_information ---

# # A dummy logger to capture logger calls.
# class DummyLogger(logging.Logger):
#     def __init__(self):
#         super().__init__(name="dummy")
#         self.messages = []
#         self.level = logging.DEBUG

#     def info(self, msg):
#         self.messages.append(msg)

#     def debug(self, msg):  # noqa: A003
#         self.messages.append(msg)

#     def error(self, msg):
#         self.messages.append(msg)

#     def log(self, level, msg, *args, **kwargs):  # noqa: A003
#         self.messages.append(msg)

# @pytest.fixture(autouse=True)
# def mock_logger(monkeypatch):
#     logger = DummyLogger()
#     monkeypatch.setattr("patch_evaluation_service.logger", logger)
#     return logger


@pytest.fixture(autouse=True)
def fixed_timestamp(monkeypatch):
    # Freeze timestamp for predictable output
    monkeypatch.setattr(
        "patch_evaluation_service.get_current_timestamp", lambda: "2025-04-23T00:00:00Z"
    )
    return None


class DummyFile(StringIO):
    def __enter__(self):
        return self

    def __exit__(self, exc_type, exc_value, traceback):
        pass


@pytest.fixture(autouse=True)
def skip_makedirs(monkeypatch):
    # Avoid creating actual directories
    monkeypatch.setattr(os, "makedirs", lambda path, exist_ok: None)
    return None


@pytest.mark.parametrize(
    "exists,size,header_expected",
    [
        (False, 0, True),  # File missing or empty -> header
        (True, 100, False),  # File exists and non-empty -> no header
    ],
)
def test_write_crashes_csv(
    tmp_path, monkeypatch, mock_logger, exists, size, header_expected
):

    _base64_message = base64.b64encode("test message".encode()).decode()

    crash = CrashDetail(
        executable_name="testprog",
        base64_message=_base64_message,
        is_input_from_file=True,
    )
    patch_str = "PATCHDATA"
    return_code = 42
    llm_name = "gpt4"
    llm_flavor = "standard"
    llm_version = "1.0"

    # CSV path under tmp
    csv_path = tmp_path / "out" / "crashes.csv"

    # Simulate file existence and size
    monkeypatch.setattr(os.path, "exists", lambda p: exists)
    monkeypatch.setattr(os.path, "getsize", lambda p: size)

    # Capture writes to a dummy file
    dummy_file = DummyFile()
    monkeypatch.setattr(
        "builtins.open",  # the full import path
        lambda path, mode="r", encoding=None: dummy_file,
        raising=True,
    )

    # Invoke function
    write_crashes_csv(
        crash_detail=crash,
        patch_base64_str=patch_str,
        return_code=return_code,
        csv_path=str(csv_path),
        llm_name=llm_name,
        llm_flavor=llm_flavor,
        llm_version=llm_version,
    )

    contents = dummy_file.getvalue().splitlines(keepends=True)

    # Check header line
    header_line = (
        "timestamp,"
        "program_name,"
        "crash_detail,"
        "return_code,"
        "isInputFromFile,"
        "llm_name,"
        "llm_flavor,"
        "llm_version,"
        "patch_base64_str\n"
    )

    if header_expected:
        assert contents[0] == header_line
        data_line = contents[1]
    else:
        assert not contents[0].startswith("timestamp")
        data_line = contents[0]

    # Verify data line structure
    assert data_line.startswith(
        f"2025-04-23T00:00:00Z,testprog,{_base64_message},42,True,gpt4,standard,1.0"
    )
    assert data_line.strip().endswith(patch_str)


# # --- Test for map_cloud_event_as_crash_detail ---


def test_map_cloud_event_as_crash_detail():
    # Assemble
    data = {
        "data": {
            "executable_name": "dummy_exe",
            "crash_detail_base64": base64.b64encode("crash".encode()).decode(),
            "is_input_from_file": True,
        }
    }
    cloud_event_str = json.dumps(data)

    # Act
    crash_detail = asyncio.run(map_cloud_event_as_crash_detail(cloud_event_str))

    # Assert
    assert crash_detail.executable_name == "dummy_exe"
    assert crash_detail.is_input_from_file is True
    decoded = base64.b64decode(crash_detail.base64_message).decode("utf-8")
    assert decoded == "crash"


# # --- Test for load_config ---


def test_load_config(monkeypatch):
    def fake_load_config_as_json(path, logger):
        return {
            "appname": "autopatch.patch-evaluation-service",
            "version": "0.8.0-beta",
            "input_codebase_full_path": "/dummy/input_codebase",
            "logging_config": "/dummy/logging-config.json",
            "patch_eval_results_full_path": "/dummy/data",
            "patched_codes_path": "/dummy/patched_codes",
            "executables_full_path": "/dummy/executables",
            "compiler_tool_full_path": "/dummy/bin/gcc",
            "compiler_warning_flags": "-Wall -Wextra -Wformat -Wshift-overflow -Wcast-align -Wstrict-overflow -fstack-protector-strong",
            "compiler_feature_flags": "-O1 -g -o",
            "compile_timeout": 10,
            "run_timeout": 20,
            "message_broker_host": "mosquitto",
            "message_broker_port": 1883,
            "autopatch_crash_detail_input_topic": "autopatch/crash_detail",
            "autopatch_patch_response_input_topic": "autopatch/patch_response",
<<<<<<< HEAD
            "make_tool_full_path": "/usr/bin/make",
=======
            "model_names": ["mistral-small-3.1-24b-instruct"],
>>>>>>> d7bba4d8
        }

    # Assemble
    monkeypatch.setattr(
        patch_evaluation_service, "load_config_as_json", fake_load_config_as_json
    )
    dummy_logger = logging.getLogger("dummy")

    # Act
    config_obj = patch_evaluation_service.load_config("dummy_path", dummy_logger)

    # Assert
    assert isinstance(config_obj, PatchEvalConfig)
    assert config_obj.appname == "autopatch.patch-evaluation-service"


# # --- Test for on_consume_crash_detail ---


# Dummy queue to capture put_nowait calls
class DummyQueue:
    def __init__(self):
        self.items = []

    def put_nowait(self, item):
        self.items.append(item)


# Dummy event loop to capture and invoke scheduled calls
class DummyEventLoop:
    def __init__(self):
        self.calls = []

    def call_soon_threadsafe(self, callback, *args):
        # record the callback and args
        self.calls.append((callback, args))
        # simulate immediate invocation
        callback(*args)


<<<<<<< HEAD

def test_prep_executables_for_evaluation(monkeypatch, tmp_path):
    # Assemble
    def fake_compile_file(
        file_path,
        file_name,
        executable_path,
        compiler_tool_full_path,
        compiler_warning_flags,
        compiler_feature_flags,
        compile_timeout,
    ):
        # For testing, simply return the file name without extension.
        return file_name.split(".")[0]

    # Create a dummy patched codes directory with two files.
    patched_codes_dir = tmp_path / "patches"
    patched_codes_dir.mkdir()
    (patched_codes_dir / "file1.c").write_text("dummy")
    (patched_codes_dir / "file2.c").write_text("dummy")
    executables_dir = tmp_path / "executables"
    executables_dir.mkdir()

    monkeypatch.setattr("patch_evaluation_service.compile_file", fake_compile_file)

    # Act
 
    executables, results_dict = prep_executables_for_evaluation(
        str(executables_dir),
        str(patched_codes_dir),
        "dummy_compiler",
        "-Wall",
        "-std=c99",
        5,
        "dummy_make",
=======
@pytest.fixture
def dummy_queue(monkeypatch):
    dq = DummyQueue()
    monkeypatch.setattr(
        patch_evaluation_service, "async_crash_details_cloud_events_queue", dq
>>>>>>> d7bba4d8
    )
    return dq


@pytest.fixture
def dummy_event_loop(monkeypatch):
    de = DummyEventLoop()
    monkeypatch.setattr(patch_evaluation_service, "event_loop", de, raising=False)
    return de


def test_normal_scheduling(dummy_event_loop, dummy_queue, mock_logger):
    sample = '{"foo": "bar"}'
    on_consume_crash_detail(sample)

    # Logs
    assert any(
        "Received crash detail from message broker." in msg
        for msg in mock_logger.messages
    )
    assert any(
        f"Received crash detail: {sample}" in msg for msg in mock_logger.messages
    )

    # Event loop scheduled exactly one call
    assert len(dummy_event_loop.calls) == 1
    _, args = dummy_event_loop.calls[0]
    # Should have scheduled the queue put with the right argument
    assert args == (sample,)

    # Queue received the sample
    assert dummy_queue.items == [sample]


@pytest.mark.parametrize("input_str", ["", "   ", "こんにちは", "🙂🚀"])
def test_various_strings(dummy_event_loop, dummy_queue, mock_logger, input_str):
    # Should schedule and store any string, even empty or unicode
    on_consume_crash_detail(input_str)
    assert dummy_queue.items[-1] == input_str
    assert any(
        input_str in msg
        for msg in mock_logger.messages
        if "Received crash detail" in msg
    )


def test_exception_propagates(monkeypatch):
    # If scheduling fails, exception should propagate
    def bad_call(callback, *args):
        raise RuntimeError("boom")

    # patch only the event_loop.call_soon_threadsafe
    monkeypatch.setattr(
        patch_evaluation_service,
        "event_loop",
        type("E", (), {"call_soon_threadsafe": bad_call})(),
        raising=False,
    )
    with pytest.raises(RuntimeError):
        on_consume_crash_detail("data")


# # --- Test for crash_detail_consumer ---


# @pytest.mark.asyncio
# async def test_crash_detail_consumer(monkeypatch):
#     # Assemble
#     called = False

#     async def fake_process_item(item):
#         nonlocal called
#         called = True

#     monkeypatch.setattr(patch_evaluation_service, "process_item", fake_process_item)

#     # Enqueue a dummy cloud event.
#     dummy_event = json.dumps(
#         {
#             "data": {
#                 "executable_name": "dummy_exe",
#                 "crash_detail_base64": base64.b64encode("crash".encode()).decode(),
#                 "is_input_from_file": False,
#             }
#         }
#     )
#     patch_evaluation_service.async_crash_details_queue.put_nowait(dummy_event)

#     # Act
#     # Run the consumer briefly.
#     consumer_task = asyncio.create_task(
#         patch_evaluation_service.crash_detail_consumer()
#     )
#     await asyncio.sleep(0.1)
#     consumer_task.cancel()
#     try:
#         await consumer_task
#     except asyncio.CancelledError:
#         pass

#     # Assert
#     assert called is True


# --- Test for main() ---
#


# @pytest.mark.asyncio
# async def test_main(monkeypatch, tmp_path):

#     # Because main() enters an infinite wait at the end, we monkeypatch asyncio.Future to return a future that is
#     # already done so that main() completes.

#     # Assemble
#     dummy_config_path = str(tmp_path / "config.json")

#     monkeypatch.setenv("PATCH_EVAL_SVC_CONFIG", dummy_config_path)

#     # Prepare a dummy config object.
#     dummy_config = PatchEvalConfig(**dummy_config_content())
#     monkeypatch.setattr(
#         patch_evaluation_service, "load_config", lambda path, logger: dummy_config
#     )
#     monkeypatch.setattr(
#         patch_evaluation_service,
#         "init_logging",
#         lambda config, appname: logging.getLogger("dummy"),
#     )
#     monkeypatch.setattr(
#         patch_evaluation_service,
#         "prep_executables_for_evaluation",
#         lambda *args, **kwargs: (
#             {"dummy_exe"},
#             {"dummy_exe": {"total_crashes": 0, "patched_crashes": 0}},
#         ),
#     )

#     # Dummy MessageBrokerClient with a no-op consume.
#     class DummyMessageBrokerClient:
#         def __init__(self, host, port, logger):
#             pass

#         def consume(self, topic, callback):
#             pass

#     monkeypatch.setattr(
#         patch_evaluation_service, "MessageBrokerClient", DummyMessageBrokerClient
#     )

#     # Replace asyncio.Future with one that is already completed.
#     class DummyFuture(asyncio.Future):
#         def __init__(self):
#             super().__init__()
#             self.set_result(None)

#     monkeypatch.setattr(asyncio, "Future", lambda: DummyFuture())

#     # Run main; it should complete because the future is already done.
#     try:
#         await asyncio.wait_for(patch_evaluation_service.main(), timeout=1)
#     except asyncio.TimeoutError:
#         pytest.fail("main() did not complete as expected")<|MERGE_RESOLUTION|>--- conflicted
+++ resolved
@@ -560,11 +560,8 @@
             "message_broker_port": 1883,
             "autopatch_crash_detail_input_topic": "autopatch/crash_detail",
             "autopatch_patch_response_input_topic": "autopatch/patch_response",
-<<<<<<< HEAD
             "make_tool_full_path": "/usr/bin/make",
-=======
             "model_names": ["mistral-small-3.1-24b-instruct"],
->>>>>>> d7bba4d8
         }
 
     # Assemble
@@ -605,9 +602,7 @@
         callback(*args)
 
 
-<<<<<<< HEAD
-
-def test_prep_executables_for_evaluation(monkeypatch, tmp_path):
+def test_prep_programs_for_evaluation(monkeypatch, tmp_path):
     # Assemble
     def fake_compile_file(
         file_path,
@@ -633,7 +628,7 @@
 
     # Act
  
-    executables, results_dict = prep_executables_for_evaluation(
+    executables, results_dict = prep_programs_for_evaluation(
         str(executables_dir),
         str(patched_codes_dir),
         "dummy_compiler",
@@ -641,13 +636,20 @@
         "-std=c99",
         5,
         "dummy_make",
-=======
+      )
+
+      # Assert
+      assert "file1" in executables
+      assert "file2" in executables
+      assert results_dict["file1"]["total_crashes"] == 0
+      assert results_dict["file1"]["patched_crashes"] == 0
+
 @pytest.fixture
 def dummy_queue(monkeypatch):
     dq = DummyQueue()
     monkeypatch.setattr(
         patch_evaluation_service, "async_crash_details_cloud_events_queue", dq
->>>>>>> d7bba4d8
+
     )
     return dq
 
