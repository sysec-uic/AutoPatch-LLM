--- conflicted
+++ resolved
@@ -2,14 +2,11 @@
 .env
 venv/
 .task/
-<<<<<<< HEAD
 bin/*
-=======
 
 # pytest reports, if you really need historical test reports, archive them from CI instead of comitting them
 pytest.xml
 
->>>>>>> 8e2fefd4
 # Super-linter outputs
 super-linter-output
 super-linter.log
